#!/usr/bin/env python
<<<<<<< HEAD
'''
Please be aware, that `setup.py.in` is just a template.
Strings between `@` will be replaced with variables from
Makefile, see target `setup.py`

RELEASE will be replaced with `git describe`
SETUPLIB by default is `distutils.core`

To use `setuptools`, run `make ... setuplib=setuptools`
'''
try:
    import configparser
except ImportError:
    import ConfigParser as configparser

=======
import os
try:
    import configparser
except ImportError:
    import ConfigParser as configparser

# When one runs pip install from the git repo, the setup.ini
# doesn't exist. But we still have here a full git repo with
# all the git log and with the Makefile.
#
# So just try to use it.
try:
    os.stat('setup.ini')
except:
    os.system('make force-version')
>>>>>>> 7117ddce
config = configparser.ConfigParser()
config.read('setup.ini')

module = __import__(config.get('setup', 'setuplib'),
                    globals(),
                    locals(),
                    ['setup'], 0)
setup = getattr(module, 'setup')

readme = open("README.md", "r")


setup(name='pyroute2',
      version=config.get('setup', 'release'),
      description='Python Netlink library',
      author='Peter V. Saveliev',
      author_email='peter@svinota.eu',
      url='https://github.com/svinota/pyroute2',
      license='dual license GPLv2+ and Apache v2',
      packages=['pyroute2',
                'pyroute2.config',
                'pyroute2.dhcp',
                'pyroute2.ipdb',
                'pyroute2.netns',
                'pyroute2.netns.process',
                'pyroute2.netlink',
                'pyroute2.netlink.generic',
                'pyroute2.netlink.ipq',
                'pyroute2.netlink.nfnetlink',
                'pyroute2.netlink.rtnl',
                'pyroute2.netlink.rtnl.ifinfmsg',
                'pyroute2.netlink.rtnl.tcmsg',
                'pyroute2.netlink.taskstats',
                'pyroute2.netlink.nl80211',
<<<<<<< HEAD
=======
                'pyroute2.netlink.devlink',
                'pyroute2.netlink.diag',
>>>>>>> 7117ddce
                'pyroute2.protocols',
                'pyroute2.remote'],
      classifiers=['License :: OSI Approved :: GNU General Public ' +
                   'License v2 or later (GPLv2+)',
                   'License :: OSI Approved :: Apache Software License',
                   'Programming Language :: Python',
                   'Topic :: Software Development :: Libraries :: ' +
                   'Python Modules',
                   'Topic :: System :: Networking',
                   'Topic :: System :: Systems Administration',
                   'Operating System :: POSIX :: Linux',
                   'Intended Audience :: Developers',
                   'Intended Audience :: System Administrators',
                   'Intended Audience :: Telecommunications Industry',
                   'Programming Language :: Python :: 2.6',
                   'Programming Language :: Python :: 2.7',
                   'Programming Language :: Python :: 3',
                   'Development Status :: 4 - Beta'],
      long_description=readme.read())<|MERGE_RESOLUTION|>--- conflicted
+++ resolved
@@ -1,21 +1,4 @@
 #!/usr/bin/env python
-<<<<<<< HEAD
-'''
-Please be aware, that `setup.py.in` is just a template.
-Strings between `@` will be replaced with variables from
-Makefile, see target `setup.py`
-
-RELEASE will be replaced with `git describe`
-SETUPLIB by default is `distutils.core`
-
-To use `setuptools`, run `make ... setuplib=setuptools`
-'''
-try:
-    import configparser
-except ImportError:
-    import ConfigParser as configparser
-
-=======
 import os
 try:
     import configparser
@@ -31,7 +14,6 @@
     os.stat('setup.ini')
 except:
     os.system('make force-version')
->>>>>>> 7117ddce
 config = configparser.ConfigParser()
 config.read('setup.ini')
 
@@ -66,11 +48,8 @@
                 'pyroute2.netlink.rtnl.tcmsg',
                 'pyroute2.netlink.taskstats',
                 'pyroute2.netlink.nl80211',
-<<<<<<< HEAD
-=======
                 'pyroute2.netlink.devlink',
                 'pyroute2.netlink.diag',
->>>>>>> 7117ddce
                 'pyroute2.protocols',
                 'pyroute2.remote'],
       classifiers=['License :: OSI Approved :: GNU General Public ' +
