import struct
from socket import inet_ntop
from socket import inet_pton
from socket import AF_UNSPEC
from socket import AF_INET
from socket import AF_INET6
from pyroute2.common import AF_MPLS
from pyroute2.common import hexdump
from pyroute2.netlink import nlmsg
from pyroute2.netlink import nla
from pyroute2.netlink import nlmsg_base


class nh_header(nlmsg_base):
    align = 2
    fields = (('length', 'H'), )


class rtmsg_base(object):
    '''
    Route message
<<<<<<< HEAD

    C structure::

        struct rtmsg {
            unsigned char rtm_family;   /* Address family of route */
            unsigned char rtm_dst_len;  /* Length of destination */
            unsigned char rtm_src_len;  /* Length of source */
            unsigned char rtm_tos;      /* TOS filter */

            unsigned char rtm_table;    /* Routing table ID */
            unsigned char rtm_protocol; /* Routing protocol; see below */
            unsigned char rtm_scope;    /* See below */
            unsigned char rtm_type;     /* See below */

=======

    C structure::

        struct rtmsg {
            unsigned char rtm_family;   /* Address family of route */
            unsigned char rtm_dst_len;  /* Length of destination */
            unsigned char rtm_src_len;  /* Length of source */
            unsigned char rtm_tos;      /* TOS filter */

            unsigned char rtm_table;    /* Routing table ID */
            unsigned char rtm_protocol; /* Routing protocol; see below */
            unsigned char rtm_scope;    /* See below */
            unsigned char rtm_type;     /* See below */

>>>>>>> 7117ddce
            unsigned int  rtm_flags;
        };
    '''
    prefix = 'RTA_'

    fields = (('family', 'B'),
              ('dst_len', 'B'),
              ('src_len', 'B'),
              ('tos', 'B'),
              ('table', 'B'),
              ('proto', 'B'),
              ('scope', 'B'),
              ('type', 'B'),
              ('flags', 'I'))

    nla_map = (('RTA_UNSPEC', 'none'),
               ('RTA_DST', 'target'),
               ('RTA_SRC', 'target'),
               ('RTA_IIF', 'uint32'),
               ('RTA_OIF', 'uint32'),
               ('RTA_GATEWAY', 'target'),
               ('RTA_PRIORITY', 'uint32'),
               ('RTA_PREFSRC', 'target'),
               ('RTA_METRICS', 'metrics'),
<<<<<<< HEAD
               ('RTA_MULTIPATH', '*nh'),
=======
               ('RTA_MULTIPATH', '*get_nh'),
>>>>>>> 7117ddce
               ('RTA_PROTOINFO', 'uint32'),
               ('RTA_FLOW', 'uint32'),
               ('RTA_CACHEINFO', 'cacheinfo'),
               ('RTA_SESSION', 'hex'),
               ('RTA_MP_ALGO', 'hex'),
               ('RTA_TABLE', 'uint32'),
               ('RTA_MARK', 'uint32'),
               ('RTA_MFC_STATS', 'rta_mfc_stats'),
               ('RTA_VIA', 'rtvia'),
               ('RTA_NEWDST', 'target'),
<<<<<<< HEAD
               ('RTA_PREF', 'hex'))
=======
               ('RTA_PREF', 'hex'),
               ('RTA_ENCAP_TYPE', 'uint16'),
               ('RTA_ENCAP', 'encap_info'),
               ('RTA_EXPIRES', 'hex'))

    @staticmethod
    def encap_info(self, *argv, **kwarg):
        return self.mpls_encap_info

    class mpls_encap_info(nla):
        nla_map = (('MPLS_IPTUNNEL_UNSPEC', 'none'),
                   ('MPLS_IPTUNNEL_DST', 'mpls_target'))
>>>>>>> 7117ddce

    class rta_mfc_stats(nla):
        fields = (('mfcs_packets', 'uint64'),
                  ('mfcs_bytes', 'uint64'),
                  ('mfcs_wrong_if', 'uint64'))

    class metrics(nla):
        prefix = 'RTAX_'
        nla_map = (('RTAX_UNSPEC', 'none'),
                   ('RTAX_LOCK', 'uint32'),
                   ('RTAX_MTU', 'uint32'),
                   ('RTAX_WINDOW', 'uint32'),
                   ('RTAX_RTT', 'uint32'),
                   ('RTAX_RTTVAR', 'uint32'),
                   ('RTAX_SSTHRESH', 'uint32'),
                   ('RTAX_CWND', 'uint32'),
                   ('RTAX_ADVMSS', 'uint32'),
                   ('RTAX_REORDERING', 'uint32'),
                   ('RTAX_HOPLIMIT', 'uint32'),
                   ('RTAX_INITCWND', 'uint32'),
                   ('RTAX_FEATURES', 'uint32'),
                   ('RTAX_RTO_MIN', 'uint32'),
                   ('RTAX_INITRWND', 'uint32'),
                   ('RTAX_QUICKACK', 'uint32'))

<<<<<<< HEAD
    class nh(nla):
        align = 2
        cell_header = nh_header
        fields = (('flags', 'B'),
                  ('hops', 'B'),
                  ('ifindex', 'i'))
        nla_map = ((5, 'RTA_GATEWAY', 'target'),
                   (11, 'RTA_FLOW', 'hex'),
                   (18, 'RTA_VIA', 'hex'))
=======
    @staticmethod
    def get_nh(self, *argv, **kwarg):
        return nh
>>>>>>> 7117ddce

    class rtvia(nla):
        fields = (('value', 's'), )

        def encode(self):
            family = self.get('family', AF_UNSPEC)
            if family in (AF_INET, AF_INET6):
                addr = inet_pton(family, self['addr'])
<<<<<<< HEAD
=======
            else:
                raise TypeError('Family %s not supported for RTA_VIA'
                                % family)
>>>>>>> 7117ddce
            self['value'] = struct.pack('H', family) + addr
            nla.encode(self)

        def decode(self):
            nla.decode(self)
            family = struct.unpack('H', self['value'][:2])[0]
            addr = self['value'][2:]
            if len(addr):
                if (family == AF_INET and len(addr) == 4) or \
                        (family == AF_INET6 and len(addr) == 16):
                    addr = inet_ntop(family, addr)
                else:
                    addr = hexdump(addr)
            self.value = {'family': family, 'addr': addr}

    class cacheinfo(nla):
        fields = (('rta_clntref', 'I'),
                  ('rta_lastuse', 'I'),
                  ('rta_expires', 'i'),
                  ('rta_error', 'I'),
                  ('rta_used', 'I'),
                  ('rta_id', 'I'),
                  ('rta_ts', 'I'),
                  ('rta_tsage', 'I'))

<<<<<<< HEAD
=======

class rtmsg(rtmsg_base, nlmsg):

>>>>>>> 7117ddce
    def encode(self):
        if self.get('family') == AF_MPLS:
            # force fields
            self['dst_len'] = 20
            self['table'] = 254
            self['type'] = 1
            # assert NLA types
            for n in self.get('attrs', []):
<<<<<<< HEAD
                if n[0] not in ('RTA_OIF', 'RTA_DST', 'RTA_VIA', 'RTA_NEWDST'):
                    raise TypeError('Incorrect NLA type %s for AF_MPLS' % n[0])
        nlmsg.encode(self)
=======
                if n[0] not in ('RTA_OIF',
                                'RTA_DST',
                                'RTA_VIA',
                                'RTA_NEWDST',
                                'RTA_MULTIPATH'):
                    raise TypeError('Incorrect NLA type %s for AF_MPLS' % n[0])
        nlmsg.encode(self)


class nh(rtmsg_base, nla):
    is_nla = False
    cell_header = (('length', 'H'), )
    fields = (('flags', 'B'),
              ('hops', 'B'),
              ('oif', 'i'))
>>>>>>> 7117ddce
<|MERGE_RESOLUTION|>--- conflicted
+++ resolved
@@ -8,18 +8,11 @@
 from pyroute2.common import hexdump
 from pyroute2.netlink import nlmsg
 from pyroute2.netlink import nla
-from pyroute2.netlink import nlmsg_base
-
-
-class nh_header(nlmsg_base):
-    align = 2
-    fields = (('length', 'H'), )
 
 
 class rtmsg_base(object):
     '''
     Route message
-<<<<<<< HEAD
 
     C structure::
 
@@ -34,22 +27,6 @@
             unsigned char rtm_scope;    /* See below */
             unsigned char rtm_type;     /* See below */
 
-=======
-
-    C structure::
-
-        struct rtmsg {
-            unsigned char rtm_family;   /* Address family of route */
-            unsigned char rtm_dst_len;  /* Length of destination */
-            unsigned char rtm_src_len;  /* Length of source */
-            unsigned char rtm_tos;      /* TOS filter */
-
-            unsigned char rtm_table;    /* Routing table ID */
-            unsigned char rtm_protocol; /* Routing protocol; see below */
-            unsigned char rtm_scope;    /* See below */
-            unsigned char rtm_type;     /* See below */
-
->>>>>>> 7117ddce
             unsigned int  rtm_flags;
         };
     '''
@@ -74,11 +51,7 @@
                ('RTA_PRIORITY', 'uint32'),
                ('RTA_PREFSRC', 'target'),
                ('RTA_METRICS', 'metrics'),
-<<<<<<< HEAD
-               ('RTA_MULTIPATH', '*nh'),
-=======
                ('RTA_MULTIPATH', '*get_nh'),
->>>>>>> 7117ddce
                ('RTA_PROTOINFO', 'uint32'),
                ('RTA_FLOW', 'uint32'),
                ('RTA_CACHEINFO', 'cacheinfo'),
@@ -89,9 +62,6 @@
                ('RTA_MFC_STATS', 'rta_mfc_stats'),
                ('RTA_VIA', 'rtvia'),
                ('RTA_NEWDST', 'target'),
-<<<<<<< HEAD
-               ('RTA_PREF', 'hex'))
-=======
                ('RTA_PREF', 'hex'),
                ('RTA_ENCAP_TYPE', 'uint16'),
                ('RTA_ENCAP', 'encap_info'),
@@ -104,7 +74,6 @@
     class mpls_encap_info(nla):
         nla_map = (('MPLS_IPTUNNEL_UNSPEC', 'none'),
                    ('MPLS_IPTUNNEL_DST', 'mpls_target'))
->>>>>>> 7117ddce
 
     class rta_mfc_stats(nla):
         fields = (('mfcs_packets', 'uint64'),
@@ -130,21 +99,9 @@
                    ('RTAX_INITRWND', 'uint32'),
                    ('RTAX_QUICKACK', 'uint32'))
 
-<<<<<<< HEAD
-    class nh(nla):
-        align = 2
-        cell_header = nh_header
-        fields = (('flags', 'B'),
-                  ('hops', 'B'),
-                  ('ifindex', 'i'))
-        nla_map = ((5, 'RTA_GATEWAY', 'target'),
-                   (11, 'RTA_FLOW', 'hex'),
-                   (18, 'RTA_VIA', 'hex'))
-=======
     @staticmethod
     def get_nh(self, *argv, **kwarg):
         return nh
->>>>>>> 7117ddce
 
     class rtvia(nla):
         fields = (('value', 's'), )
@@ -153,12 +110,9 @@
             family = self.get('family', AF_UNSPEC)
             if family in (AF_INET, AF_INET6):
                 addr = inet_pton(family, self['addr'])
-<<<<<<< HEAD
-=======
             else:
                 raise TypeError('Family %s not supported for RTA_VIA'
                                 % family)
->>>>>>> 7117ddce
             self['value'] = struct.pack('H', family) + addr
             nla.encode(self)
 
@@ -184,12 +138,9 @@
                   ('rta_ts', 'I'),
                   ('rta_tsage', 'I'))
 
-<<<<<<< HEAD
-=======
 
 class rtmsg(rtmsg_base, nlmsg):
 
->>>>>>> 7117ddce
     def encode(self):
         if self.get('family') == AF_MPLS:
             # force fields
@@ -198,11 +149,6 @@
             self['type'] = 1
             # assert NLA types
             for n in self.get('attrs', []):
-<<<<<<< HEAD
-                if n[0] not in ('RTA_OIF', 'RTA_DST', 'RTA_VIA', 'RTA_NEWDST'):
-                    raise TypeError('Incorrect NLA type %s for AF_MPLS' % n[0])
-        nlmsg.encode(self)
-=======
                 if n[0] not in ('RTA_OIF',
                                 'RTA_DST',
                                 'RTA_VIA',
@@ -217,5 +163,4 @@
     cell_header = (('length', 'H'), )
     fields = (('flags', 'B'),
               ('hops', 'B'),
-              ('oif', 'i'))
->>>>>>> 7117ddce
+              ('oif', 'i'))