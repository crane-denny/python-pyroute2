'''
Netlink proxy engine
'''
import errno
import struct
import logging
import traceback
import threading
<<<<<<< HEAD
from pyroute2.netlink import NetlinkError
=======
from pyroute2.netlink.exceptions import NetlinkError

log = logging.getLogger(__name__)
>>>>>>> 7117ddce


class NetlinkProxy(object):
    '''
    Proxy schemes::

        User -> NetlinkProxy -> Kernel
                       |
             <---------+

        User <- NetlinkProxy <- Kernel

    '''

    def __init__(self, policy='forward', nl=None, lock=None):
        self.nl = nl
        self.lock = lock or threading.Lock()
        self.pmap = {}
        self.policy = policy

    def handle(self, msg):
        #
        # match the packet
        #
        ptype = msg['header']['type']
        plugin = self.pmap.get(ptype, None)
        if plugin is not None:
            with self.lock:
                try:
                    ret = plugin(msg, self.nl)
                    if ret is None:
                        #
                        # The packet is terminated in the plugin,
                        # return the NLMSG_ERR == 0
                        #
                        # FIXME: optimize
                        #
                        newmsg = struct.pack('IHH', 40, 2, 0)
                        newmsg += msg.data[8:16]
                        newmsg += struct.pack('I', 0)
                        # nlmsgerr struct alignment
                        newmsg += b'\0' * 20
                        return {'verdict': self.policy,
                                'data': newmsg}
                    else:
                        return ret

                except Exception as e:
<<<<<<< HEAD
                    logging.error(''.join(traceback.format_stack()))
                    logging.error(traceback.format_exc())
=======
                    log.error(''.join(traceback.format_stack()))
                    log.error(traceback.format_exc())
>>>>>>> 7117ddce
                    # errmsg
                    if isinstance(e, (OSError, IOError)):
                        code = e.errno
                    elif isinstance(e, NetlinkError):
                        code = e.code
                    else:
                        code = errno.ECOMM
                    newmsg = struct.pack('HH', 2, 0)
                    newmsg += msg.data[8:16]
                    newmsg += struct.pack('I', code)
                    newmsg += msg.data
                    newmsg = struct.pack('I', len(newmsg) + 4) + newmsg
                    return {'verdict': 'error',
                            'data': newmsg}
        return None<|MERGE_RESOLUTION|>--- conflicted
+++ resolved
@@ -6,13 +6,9 @@
 import logging
 import traceback
 import threading
-<<<<<<< HEAD
-from pyroute2.netlink import NetlinkError
-=======
 from pyroute2.netlink.exceptions import NetlinkError
 
 log = logging.getLogger(__name__)
->>>>>>> 7117ddce
 
 
 class NetlinkProxy(object):
@@ -61,13 +57,8 @@
                         return ret
 
                 except Exception as e:
-<<<<<<< HEAD
-                    logging.error(''.join(traceback.format_stack()))
-                    logging.error(traceback.format_exc())
-=======
                     log.error(''.join(traceback.format_stack()))
                     log.error(traceback.format_exc())
->>>>>>> 7117ddce
                     # errmsg
                     if isinstance(e, (OSError, IOError)):
                         code = e.errno
